--- conflicted
+++ resolved
@@ -46,13 +46,12 @@
 					path: '/creating-your-bot/adding-more-commands',
 				},
 				{
-<<<<<<< HEAD
 					title: 'Commands with user input',
 					path: '/creating-your-bot/commands-with-user-input',
-=======
+				},
+        {
 					title: 'Common questions',
 					path: '/creating-your-bot/common-questions',
->>>>>>> a62b1c47
 				},
 			],
 		},
